--- conflicted
+++ resolved
@@ -1,11 +1,7 @@
 [
     {
         "@timestamp": "2019-01-29T07:31:40.426Z",
-<<<<<<< HEAD
-        "ecs.version": "1.0.0-beta2",
-=======
         "ecs.version": "1.0.0",
->>>>>>> de955be0
         "elasticsearch.cluster.name": "distribution_run",
         "elasticsearch.cluster.uuid": "oqKkg2eoQh2P_KrKliI3DA",
         "elasticsearch.component": "i.s.s.query",
@@ -26,11 +22,7 @@
     },
     {
         "@timestamp": "2019-01-29T07:36:01.675Z",
-<<<<<<< HEAD
-        "ecs.version": "1.0.0-beta2",
-=======
         "ecs.version": "1.0.0",
->>>>>>> de955be0
         "elasticsearch.cluster.name": "distribution_run",
         "elasticsearch.cluster.uuid": "oqKkg2eoQh2P_KrKliI3DA",
         "elasticsearch.component": "i.s.s.query",
@@ -51,11 +43,7 @@
     },
     {
         "@timestamp": "2019-01-29T07:36:01.685Z",
-<<<<<<< HEAD
-        "ecs.version": "1.0.0-beta2",
-=======
         "ecs.version": "1.0.0",
->>>>>>> de955be0
         "elasticsearch.cluster.name": "distribution_run",
         "elasticsearch.cluster.uuid": "oqKkg2eoQh2P_KrKliI3DA",
         "elasticsearch.component": "i.s.s.fetch",
