[
    {
        "@timestamp": "2016-12-26T14:16:29.000Z",
<<<<<<< HEAD
        "ecs.version": "1.0.0-beta2",
=======
        "ecs.version": "1.0.0",
>>>>>>> de955be0
        "event.dataset": "apache.access",
        "event.module": "apache",
        "fileset.name": "access",
        "http.request.method": "GET",
        "http.response.body.bytes": 209,
        "http.response.status_code": 404,
        "http.version": "1.1",
        "input.type": "log",
        "log.offset": 0,
        "service.type": "apache",
        "source.address": "::1",
        "source.ip": "::1",
        "url.original": "/favicon.ico",
        "user.name": "-"
    },
    {
        "@timestamp": "2016-12-26T16:22:13.000Z",
        "ecs.version": "1.0.0",
        "event.dataset": "apache.access",
        "event.module": "apache",
        "fileset.name": "access",
        "http.request.method": "GET",
        "http.request.referrer": "-",
        "http.response.body.bytes": 499,
        "http.response.status_code": 404,
        "http.version": "1.1",
        "input.type": "log",
        "log.offset": 73,
        "service.type": "apache",
        "source.address": "192.168.33.1",
        "source.ip": "192.168.33.1",
        "url.original": "/hello",
        "user.name": "-",
        "user_agent.device.name": "Other",
        "user_agent.name": "Firefox",
        "user_agent.original": "Mozilla/5.0 (Macintosh; Intel Mac OS X 10.12; rv:50.0) Gecko/20100101 Firefox/50.0",
        "user_agent.os.full": "Mac OS X 10.12",
        "user_agent.os.name": "Mac OS X",
        "user_agent.os.version": "10.12",
        "user_agent.version": "50.0"
    },
    {
        "@timestamp": "2016-12-26T14:16:48.000Z",
<<<<<<< HEAD
        "ecs.version": "1.0.0-beta2",
=======
        "ecs.version": "1.0.0",
>>>>>>> de955be0
        "event.dataset": "apache.access",
        "event.module": "apache",
        "fileset.name": "access",
        "http.response.status_code": 408,
        "input.type": "log",
        "log.offset": 238,
        "service.type": "apache",
        "source.address": "::1",
        "source.ip": "::1",
        "user.name": "-"
    },
    {
        "@timestamp": "2017-05-29T19:02:48.000Z",
        "ecs.version": "1.0.0",
        "event.dataset": "apache.access",
        "event.module": "apache",
        "fileset.name": "access",
        "http.request.method": "GET",
        "http.request.referrer": "-",
        "http.response.body.bytes": 612,
        "http.response.status_code": 404,
        "http.version": "1.1",
        "input.type": "log",
        "log.offset": 285,
        "service.type": "apache",
        "source.address": "172.17.0.1",
        "source.ip": "172.17.0.1",
        "url.original": "/stringpatch",
        "user.name": "-",
        "user_agent.device.name": "Other",
        "user_agent.name": "Firefox Alpha",
        "user_agent.original": "Mozilla/5.0 (Windows NT 6.1; rv:15.0) Gecko/20120716 Firefox/15.0a2",
        "user_agent.os.name": "Windows 7",
        "user_agent.version": "15.0.a2"
    },
    {
        "@timestamp": "2017-05-29T19:02:48.000Z",
        "ecs.version": "1.0.0",
        "event.dataset": "apache.access",
        "event.module": "apache",
        "fileset.name": "access",
        "http.request.method": "GET",
        "http.request.referrer": "-",
        "http.response.body.bytes": 612,
        "http.response.status_code": 200,
        "http.version": "1.1",
        "input.type": "log",
        "log.offset": 443,
        "service.type": "apache",
        "source.address": "monitoring-server",
        "source.domain": "monitoring-server",
        "url.original": "/status",
        "user.name": "-",
        "user_agent.device.name": "Other",
        "user_agent.name": "Firefox Alpha",
        "user_agent.original": "Mozilla/5.0 (Windows NT 6.1; rv:15.0) Gecko/20120716 Firefox/15.0a2",
        "user_agent.os.name": "Windows 7",
        "user_agent.version": "15.0.a2"
    },
    {
        "@timestamp": "2019-02-02T04:38:45.000Z",
<<<<<<< HEAD
        "ecs.version": "1.0.0-beta2",
=======
        "ecs.version": "1.0.0",
>>>>>>> de955be0
        "event.dataset": "apache.access",
        "event.module": "apache",
        "fileset.name": "access",
        "http.request.referrer": "-",
        "http.response.body.bytes": 152,
        "http.response.status_code": 408,
        "input.type": "log",
        "log.offset": 603,
        "service.type": "apache",
        "source.address": "127.0.0.1",
        "source.ip": "127.0.0.1",
        "user.name": "-",
        "user_agent.device.name": "Other",
        "user_agent.name": "Other",
        "user_agent.original": "-"
    }
]<|MERGE_RESOLUTION|>--- conflicted
+++ resolved
@@ -1,11 +1,7 @@
 [
     {
         "@timestamp": "2016-12-26T14:16:29.000Z",
-<<<<<<< HEAD
-        "ecs.version": "1.0.0-beta2",
-=======
         "ecs.version": "1.0.0",
->>>>>>> de955be0
         "event.dataset": "apache.access",
         "event.module": "apache",
         "fileset.name": "access",
@@ -49,11 +45,7 @@
     },
     {
         "@timestamp": "2016-12-26T14:16:48.000Z",
-<<<<<<< HEAD
-        "ecs.version": "1.0.0-beta2",
-=======
         "ecs.version": "1.0.0",
->>>>>>> de955be0
         "event.dataset": "apache.access",
         "event.module": "apache",
         "fileset.name": "access",
@@ -115,11 +107,7 @@
     },
     {
         "@timestamp": "2019-02-02T04:38:45.000Z",
-<<<<<<< HEAD
-        "ecs.version": "1.0.0-beta2",
-=======
         "ecs.version": "1.0.0",
->>>>>>> de955be0
         "event.dataset": "apache.access",
         "event.module": "apache",
         "fileset.name": "access",
