// Licensed to Elasticsearch B.V. under one or more contributor
// license agreements. See the NOTICE file distributed with
// this work for additional information regarding copyright
// ownership. Elasticsearch B.V. licenses this file to you under
// the Apache License, Version 2.0 (the "License"); you may
// not use this file except in compliance with the License.
// You may obtain a copy of the License at
//
//     http://www.apache.org/licenses/LICENSE-2.0
//
// Unless required by applicable law or agreed to in writing,
// software distributed under the License is distributed on an
// "AS IS" BASIS, WITHOUT WARRANTIES OR CONDITIONS OF ANY
// KIND, either express or implied.  See the License for the
// specific language governing permissions and limitations
// under the License.

package healthcheck

import (
	"context"

	"github.com/docker/docker/api/types"
	"github.com/docker/docker/client"
	"github.com/pkg/errors"

<<<<<<< HEAD
	"github.com/elastic/beats/libbeat/logp"
=======
>>>>>>> de955be0
	"github.com/elastic/beats/metricbeat/mb"
	"github.com/elastic/beats/metricbeat/module/docker"
)

var logger = logp.NewLogger("docker.healthcheck")

func init() {
	mb.Registry.MustAddMetricSet("docker", "healthcheck", New,
		mb.WithHostParser(docker.HostParser),
		mb.DefaultMetricSet(),
	)
}

type MetricSet struct {
	mb.BaseMetricSet
	dockerClient *client.Client
	dedot        bool
}

// New creates a new instance of the docker healthcheck MetricSet.
func New(base mb.BaseMetricSet) (mb.MetricSet, error) {
	config := docker.DefaultConfig()
	if err := base.Module().UnpackConfig(&config); err != nil {
		return nil, err
	}

	client, err := docker.NewDockerClient(base.HostData().URI, config)
	if err != nil {
		return nil, err
	}

	return &MetricSet{
		BaseMetricSet: base,
		dockerClient:  client,
		dedot:         config.DeDot,
	}, nil
}

// Fetch returns a list of all containers as events.
// This is based on https://docs.docker.com/engine/reference/api/docker_remote_api_v1.24/#/list-containers.
<<<<<<< HEAD
func (m *MetricSet) Fetch(r mb.ReporterV2) {
	// Fetch a list of all containers.
	containers, err := m.dockerClient.ContainerList(context.TODO(), types.ContainerListOptions{})
	if err != nil {
		err = errors.Wrap(err, "failed to get docker containers list")
		logger.Error(err)
		r.Error(err)
		return
	}
	eventsMapping(r, containers, m)
=======
func (m *MetricSet) Fetch(r mb.ReporterV2) error {
	// Fetch a list of all containers.
	containers, err := m.dockerClient.ContainerList(context.TODO(), types.ContainerListOptions{})
	if err != nil {
		return errors.Wrap(err, "failed to get docker containers list")
	}
	eventsMapping(r, containers, m)

	return nil
}

//Close stops the metricset
func (m *MetricSet) Close() error {

	return m.dockerClient.Close()
>>>>>>> de955be0
}<|MERGE_RESOLUTION|>--- conflicted
+++ resolved
@@ -24,15 +24,9 @@
 	"github.com/docker/docker/client"
 	"github.com/pkg/errors"
 
-<<<<<<< HEAD
-	"github.com/elastic/beats/libbeat/logp"
-=======
->>>>>>> de955be0
 	"github.com/elastic/beats/metricbeat/mb"
 	"github.com/elastic/beats/metricbeat/module/docker"
 )
-
-var logger = logp.NewLogger("docker.healthcheck")
 
 func init() {
 	mb.Registry.MustAddMetricSet("docker", "healthcheck", New,
@@ -68,18 +62,6 @@
 
 // Fetch returns a list of all containers as events.
 // This is based on https://docs.docker.com/engine/reference/api/docker_remote_api_v1.24/#/list-containers.
-<<<<<<< HEAD
-func (m *MetricSet) Fetch(r mb.ReporterV2) {
-	// Fetch a list of all containers.
-	containers, err := m.dockerClient.ContainerList(context.TODO(), types.ContainerListOptions{})
-	if err != nil {
-		err = errors.Wrap(err, "failed to get docker containers list")
-		logger.Error(err)
-		r.Error(err)
-		return
-	}
-	eventsMapping(r, containers, m)
-=======
 func (m *MetricSet) Fetch(r mb.ReporterV2) error {
 	// Fetch a list of all containers.
 	containers, err := m.dockerClient.ContainerList(context.TODO(), types.ContainerListOptions{})
@@ -95,5 +77,4 @@
 func (m *MetricSet) Close() error {
 
 	return m.dockerClient.Close()
->>>>>>> de955be0
 }