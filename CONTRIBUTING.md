--- conflicted
+++ resolved
@@ -46,10 +46,6 @@
 a working Beat that you'd like to share with others, open a PR to add it to our
 list of [community
 Beats](https://github.com/elastic/beats/blob/master/libbeat/docs/communitybeats.asciidoc).
-<<<<<<< HEAD
-
-=======
->>>>>>> e1a29a5d
 
 ## Setting up your dev environment
 
